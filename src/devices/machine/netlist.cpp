--- conflicted
+++ resolved
@@ -897,12 +897,6 @@
 
 netlist_mame_device::netlist_mame_device(const machine_config &mconfig, device_type type, const char *tag, device_t *owner, uint32_t clock)
 	: device_t(mconfig, type, tag, owner, clock)
-<<<<<<< HEAD
-	, m_icount(0)
-	, m_attotime_per_clock(attotime::zero)
-	, m_old(netlist::netlist_time_ext::zero())
-=======
->>>>>>> eec0d890
 	, m_setup_func(nullptr)
 	, m_device_reset_called(false)
 {
@@ -1022,14 +1016,6 @@
 
 void netlist_mame_device::device_start_common()
 {
-<<<<<<< HEAD
-	LOGDEVCALLS("device_start entry\n");
-	m_attotime_per_clock = attotime(0, m_attoseconds_per_clock);
-
-	save_item(NAME(m_attotime_per_clock));
-
-=======
->>>>>>> eec0d890
 	m_netlist = std::make_unique<netlist_mame_t>(*this, "netlist");
 	if (!machine().options().verbose())
 	{
@@ -1040,18 +1026,6 @@
 	common_dev_start(m_netlist.get());
 	m_netlist->setup().prepare_to_run();
 
-<<<<<<< HEAD
-	// FIXME: use save_helper
-	m_netlist->save(*this, m_rem, pstring(this->name()), "m_rem");
-	m_netlist->save(*this, m_div, pstring(this->name()), "m_div");
-	m_netlist->save(*this, m_old, pstring(this->name()), "m_old");
-
-	save_state();
-
-	m_old = netlist::netlist_time_ext::zero();
-	m_rem = netlist::netlist_time_ext::zero();
-=======
->>>>>>> eec0d890
 
 	m_device_reset_called = false;
 }
@@ -1417,14 +1391,10 @@
 	}
 
 	/* initialize the stream(s) */
-<<<<<<< HEAD
 	m_is_device_call = false;
-	m_stream = &stream_alloc_ex(m_in ? m_in->num_channels() : 0, m_out.size(), clock());
-=======
-	m_stream = machine().sound().stream_alloc(*this, m_in ? m_in->num_channels() : 0, m_out.size(), m_sound_clock);
+	m_stream = &stream_alloc_ex(m_in ? m_in->num_channels() : 0, m_out.size(), m_sound_clock);
 
 	LOGDEVCALLS("sound device_start exit\n");
->>>>>>> eec0d890
 }
 
 
@@ -1467,15 +1437,6 @@
 
 void netlist_mame_sound_device::sound_stream_update_ex(sound_stream &stream, std::vector<read_stream_view> &inputs, std::vector<write_stream_view> &outputs)
 {
-<<<<<<< HEAD
-=======
-	const auto mtime = machine().time();
-	if (mtime < m_last_update_to_current_time)
-		LOGTIMING("machine.time() decreased 1\n");
-	m_last_update_to_current_time = mtime;
-	LOGDEBUG("samples %d\n", samples);
-
->>>>>>> eec0d890
 	if (m_in)
 	{
 		// fatal error for now; eventually we need multiple input buffers
@@ -1504,7 +1465,6 @@
 		m_in->buffer_reset(sample_time, samples, &m_inbuffer_ptrs[0]);
 	}
 
-<<<<<<< HEAD
 	int samples = outputs[0].samples();
 	LOGDEBUG("samples %d %d\n", (int) m_is_device_call, samples);
 
@@ -1512,14 +1472,6 @@
 	// however, the sample value is the value at the START of that last sample,
 	// so subtract one sample period so that we only process up to the minimum
 	auto nl_target_time = nltime_from_attotime(outputs[0].end_time() - attotime(0, outputs[0].sample_period_attoseconds()));
-=======
-	m_cur_time += (samples * m_attotime_per_clock);
-
-	auto nl_target_time = std::min(nltime_from_attotime(mtime), nltime_from_attotime(m_cur_time));
->>>>>>> eec0d890
-
-//	if (!m_is_device_call)
-//		nl_target_time -= netlist::netlist_time_ext::from_usec(2); // FIXME make adjustment a parameter
 
 	auto nltime(netlist().exec().time());
 	if (nltime < nl_target_time)
